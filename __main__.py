from src.interpreter import run
import time
from src.__init__ import __version__

import sys


DEBUG = 0


def shell():
    print(f'Cyan {__version__}')
<<<<<<< HEAD
    while True:
        text = input('> ')
        result, error = run('<stdin>', text, debug_mode=DEBUG)
        
        if error:
            print(error)
        else:
            print(result)
=======
    try:

        while True:
            text = input('&> ')
            result, error = run('<stdin>', text, debug_mode=DEBUG)

            if error:
                print(error)
            else:
                print(result)

    except KeyboardInterrupt:
        print('Exiting...')
        time.sleep(1)
>>>>>>> 596e6f0d


def run_file(filename):
    with open(filename) as file:
        text = file.read()

    result, error = run(filename, text, debug_mode=DEBUG)

    if error:
        print(error)
    else:
        print(result)


if __name__ == '__main__':
    argv = sys.argv[1:]
    if len(argv) and argv[0] == 'd':
        DEBUG = True
    shell()<|MERGE_RESOLUTION|>--- conflicted
+++ resolved
@@ -10,16 +10,6 @@
 
 def shell():
     print(f'Cyan {__version__}')
-<<<<<<< HEAD
-    while True:
-        text = input('> ')
-        result, error = run('<stdin>', text, debug_mode=DEBUG)
-        
-        if error:
-            print(error)
-        else:
-            print(result)
-=======
     try:
 
         while True:
@@ -34,7 +24,6 @@
     except KeyboardInterrupt:
         print('Exiting...')
         time.sleep(1)
->>>>>>> 596e6f0d
 
 
 def run_file(filename):
